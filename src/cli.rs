--- conflicted
+++ resolved
@@ -401,24 +401,6 @@
 
   match task_status {
     Status::Todo => {
-<<<<<<< HEAD
-      name = config.colors.description.todo.apply(task.name());
-      status = config.colors.status.todo.apply(config.todo_alias());
-    }
-
-    Status::Ongoing => {
-      name = config.colors.description.ongoing.apply(task.name());
-      status = config.colors.status.ongoing.apply(config.wip_alias());
-    }
-
-    Status::Done => {
-      name = config.colors.description.done.apply(task.name());
-      status = config.colors.status.done.apply(config.done_alias());
-    }
-
-    Status::Cancelled => {
-      name = config.colors.description.cancelled.apply(task.name());
-=======
       name = config.colors.description.todo.highlight(task.name());
       status = config.colors.status.todo.highlight(config.todo_alias());
     }
@@ -435,16 +417,11 @@
 
     Status::Cancelled => {
       name = config.colors.description.cancelled.highlight(task.name());
->>>>>>> ff5ccb28
       status = config
         .colors
         .status
         .cancelled
-<<<<<<< HEAD
-        .apply(config.cancelled_alias());
-=======
         .highlight(config.cancelled_alias());
->>>>>>> ff5ccb28
     }
   }
 
@@ -520,15 +497,6 @@
 fn friendly_priority(task: &Task, config: &Config) -> impl Display {
   if let Some(prio) = task.priority() {
     match prio {
-<<<<<<< HEAD
-      Priority::Low => config.colors.priority.low.apply("LOW"),
-      Priority::Medium => config.colors.priority.medium.apply("MED"),
-      Priority::High => config.colors.priority.high.apply("HIGH"),
-      Priority::Critical => config.colors.priority.critical.apply("CRIT"),
-    }
-  } else {
-    "".into()
-=======
       Priority::Low => config.colors.priority.low.highlight("LOW"),
       Priority::Medium => config.colors.priority.medium.highlight("MED"),
       Priority::High => config.colors.priority.high.highlight("HIGH"),
@@ -536,7 +504,6 @@
     }
   } else {
     HighlightedString::regular("")
->>>>>>> ff5ccb28
   }
 }
 
