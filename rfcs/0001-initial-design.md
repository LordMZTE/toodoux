--- conflicted
+++ resolved
@@ -429,58 +429,6 @@
 - `editor`: if `$EDITOR` is not set, this variable will be used to edit notes. If this variable is set while `$EDITOR`
   is set too, `$EDITOR` has predominance.
 
-<<<<<<< HEAD
-### Color Config
-
-It also contains a section for configuring colors, `colors`
-
-This section contains `ColorOptions` for several strings.
-currently, that includes
-- `description` for the format of task descriptions. for example
-  ```toml
-  [colors.description.todo]
-  foreground = 'bright white'
-  background = 'black'
-  ```
-- `status` for the colors of task statuses. for example
-  ```toml
-  [colors.status.todo]
-  foreground = 'magenta'
-  styles = ['bold']
-  ```
-
-The above color options can be applied to
-- `ongoing`
-- `todo`
-- `done`
-- `cancelled` 
----
-- `priority` for the colors of priorities. for example
-  ```toml
-  [colors.priority.medium]
-  foreground = '00F'
-  background = 'pink'
-  ```
-
-a `ColorOption` is formatted as such:
-```toml
-foreground = 'f00'
-background = 'fuchsia'
-styles = [
-  'bold',
-  'dimmed'
-  'underline',
-  'reversed',
-  'italic',
-  'blink',
-  'hidden',
-  'strikethrough',
-]
-```
-`foreground` and `background` can be color names or hex color codes.
-hex colors work both with and without the `#` symbol.
-css-like shorthands such as `#f00` also work.
-=======
 ### Colors and styles
 
 Colors can be configured by the use of several sections, in the form of:
@@ -557,7 +505,6 @@
   - `"bright white"`.
 - RGB colors parsed as hexadecimal strings, preceded by a hash (`#`). We support both uppercase and lowercase as well
   as triplet shortcuts — i.e. `"#rrggbb"` can be rewritten as `"#rgb"`.
->>>>>>> ff5ccb28
 
 The above example includes all possible styles.
 
